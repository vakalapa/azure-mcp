// Copyright (c) Microsoft Corporation.
// Licensed under the MIT License.

using System.Diagnostics;
using System.Reflection;
using System.Text.Encodings.Web;
using System.Text.Json.Serialization;
using AzureMcp.Areas;
using AzureMcp.Services.Telemetry;
using Microsoft.Extensions.DependencyInjection;
using Microsoft.Extensions.Logging;
using static AzureMcp.Services.Telemetry.TelemetryConstants;

namespace AzureMcp.Commands;

public class CommandFactory
{
    private readonly IAreaSetup[] _serviceAreas;
    private readonly IServiceProvider _serviceProvider;
    private readonly ILogger<CommandFactory> _logger;
    private readonly RootCommand _rootCommand;
    private readonly CommandGroup _rootGroup;
    private readonly ModelsJsonContext _srcGenWithOptions;

    internal const char Separator = '-';

    /// <summary>
    /// Mapping of tokenized command names to their <see cref="IBaseCommand" />
    /// </summary>
    private readonly Dictionary<string, IBaseCommand> _commandMap;
    private readonly ITelemetryService _telemetryService;

    // Add this new class inside CommandFactory
    private class StringConverter : JsonConverter<string>
    {
        public override string Read(ref Utf8JsonReader reader, Type typeToConvert, JsonSerializerOptions options)
        {
            return reader.GetString() ?? string.Empty;
        }

        public override void Write(Utf8JsonWriter writer, string value, JsonSerializerOptions options)
        {
            var cleanValue = value?.Replace("\r\n", " ").Replace("\n", " ").Replace("\r", " ");
            writer.WriteStringValue(cleanValue);
        }
    }

    public CommandFactory(IServiceProvider serviceProvider, IEnumerable<IAreaSetup> serviceAreas, ITelemetryService telemetryService, ILogger<CommandFactory> logger)
    {
        _serviceAreas = serviceAreas?.ToArray() ?? throw new ArgumentNullException(nameof(serviceAreas));
        _serviceProvider = serviceProvider;
        _logger = logger;
        _rootGroup = new CommandGroup("azmcp", "Azure MCP Server");
        _rootCommand = CreateRootCommand();
        _commandMap = CreateCommmandDictionary(_rootGroup, string.Empty);
        _telemetryService = telemetryService;
        _srcGenWithOptions = new ModelsJsonContext(new JsonSerializerOptions
        {
            WriteIndented = true,
            Encoder = JavaScriptEncoder.UnsafeRelaxedJsonEscaping,
            PropertyNamingPolicy = JsonNamingPolicy.CamelCase,
            DefaultIgnoreCondition = JsonIgnoreCondition.WhenWritingNull
        });
    }

    public RootCommand RootCommand => _rootCommand;

    public CommandGroup RootGroup => _rootGroup;

    public IReadOnlyDictionary<string, IBaseCommand> AllCommands => _commandMap;

    public IReadOnlyDictionary<string, IBaseCommand> GroupCommands(string[] groupNames)
    {
        if (groupNames is null)
        {
            throw new ArgumentException("groupNames cannot be null.");
        }
        Dictionary<string, IBaseCommand> commandsFromGroups = new();
        foreach (string groupName in groupNames)
        {
            foreach (CommandGroup group in _rootGroup.SubGroup)
            {
                if (string.Equals(group.Name, groupName, StringComparison.OrdinalIgnoreCase))
                {
                    Dictionary<string, IBaseCommand> commandsInGroup = CreateCommmandDictionary(group, string.Empty);
                    foreach (var (key, value) in commandsInGroup)
                    {
                        commandsFromGroups[key] = value;
                    }
                    break;
                }
            }
        }

<<<<<<< HEAD
        throw new KeyNotFoundException($"Group '{groupName}' not found in command groups.");
    }

    private void RegisterCommandGroup()
    {
        // Register top-level command groups
        RegisterBestPracticesCommand();
        RegisterCosmosCommands();
        RegisterKustoCommands();
        RegisterStorageCommands();
        RegisterMonitorCommands();
        RegisterAppConfigCommands();
        RegisterSearchCommands();
        RegisterPostgresCommands();
        RegisterKeyVaultCommands();
        RegisterToolsCommands();
        RegisterExtensionCommands();
        RegisterSubscriptionCommands();
        RegisterGroupCommands();
        RegisterMcpServerCommands();
        RegisterServiceBusCommands();
        RegisterAksCommands();
        RegisterRedisCommands();
    }

    private void RegisterBestPracticesCommand()
    {
        // Register Azure Best Practices command at the root level
        var bestPractices = new CommandGroup(
            "bestpractices",
            "Returns secure, production-grade Azure SDK best practices. Call this before generating Azure SDK code."
        );
        _rootGroup.AddSubGroup(bestPractices);
        bestPractices.AddCommand(
            "get",
            new BestPractices.AzureBestPracticesGetCommand(GetLogger<BestPractices.AzureBestPracticesGetCommand>())
        );
    }

    private void RegisterCosmosCommands()
    {
        // Create Cosmos command group
        var cosmos = new CommandGroup("cosmos", "Cosmos DB operations - Commands for managing and querying Azure Cosmos DB resources. Includes operations for databases, containers, and document queries.");
        _rootGroup.AddSubGroup(cosmos);

        // Create Cosmos subgroups
        var databases = new CommandGroup("database", "Cosmos DB database operations - Commands for listing, creating, and managing database within your Cosmos DB accounts.");
        cosmos.AddSubGroup(databases);

        var cosmosContainer = new CommandGroup("container", "Cosmos DB container operations - Commands for listing, creating, and managing container (collection) within your Cosmos DB databases.");
        databases.AddSubGroup(cosmosContainer);

        var cosmosAccount = new CommandGroup("account", "Cosmos DB account operations - Commands for listing and managing Cosmos DB account in your Azure subscription.");
        cosmos.AddSubGroup(cosmosAccount);

        // Create items subgroup for Cosmos
        var cosmosItem = new CommandGroup("item", "Cosmos DB item operations - Commands for querying, creating, updating, and deleting document within your Cosmos DB containers.");
        cosmosContainer.AddSubGroup(cosmosItem);

        // Register Cosmos commands
        databases.AddCommand("list", new Cosmos.DatabaseListCommand(GetLogger<Cosmos.DatabaseListCommand>()));
        cosmosContainer.AddCommand("list", new Cosmos.ContainerListCommand(GetLogger<Cosmos.ContainerListCommand>()));
        cosmosAccount.AddCommand("list", new Cosmos.AccountListCommand(GetLogger<Cosmos.AccountListCommand>()));
        cosmosItem.AddCommand("query", new Cosmos.ItemQueryCommand(GetLogger<Cosmos.ItemQueryCommand>()));
    }

    private void RegisterKustoCommands()
    {
        // Create Kusto command group
        var kusto = new CommandGroup("kusto", "Kusto operations - Commands for managing and querying Azure Kusto clusters.");
        _rootGroup.AddSubGroup(kusto);

        // Create Kusto cluster subgroups
        var clusters = new CommandGroup("cluster", "Kusto cluster operations - Commands for listing clusters in your Azure subscription.");
        kusto.AddSubGroup(clusters);

        var databases = new CommandGroup("database", "Kusto database operations - Commands for listing databases in a cluster.");
        kusto.AddSubGroup(databases);

        var tables = new CommandGroup("table", "Kusto table operations - Commands for listing tables in a database.");
        kusto.AddSubGroup(tables);

        kusto.AddCommand("sample", new Kusto.SampleCommand(GetLogger<Kusto.SampleCommand>()));
        kusto.AddCommand("query", new Kusto.QueryCommand(GetLogger<Kusto.QueryCommand>()));

        clusters.AddCommand("list", new Kusto.ClusterListCommand(GetLogger<Kusto.ClusterListCommand>()));
        clusters.AddCommand("get", new Kusto.ClusterGetCommand(GetLogger<Kusto.ClusterGetCommand>()));

        databases.AddCommand("list", new Kusto.DatabaseListCommand(GetLogger<Kusto.DatabaseListCommand>()));

        tables.AddCommand("list", new Kusto.TableListCommand(GetLogger<Kusto.TableListCommand>()));
        tables.AddCommand("schema", new Kusto.TableSchemaCommand(GetLogger<Kusto.TableSchemaCommand>()));
    }

    private void RegisterPostgresCommands()
    {
        var pg = new CommandGroup("postgres", "PostgreSQL operations - Commands for listing and managing Azure Database for PostgreSQL - Flexible server.");
        _rootGroup.AddSubGroup(pg);

        var database = new CommandGroup("database", "PostgreSQL database operations");
        pg.AddSubGroup(database);
        database.AddCommand("list", new Postgres.Database.DatabaseListCommand(GetLogger<Postgres.Database.DatabaseListCommand>()));
        database.AddCommand("query", new Postgres.Database.DatabaseQueryCommand(GetLogger<Postgres.Database.DatabaseQueryCommand>()));

        var table = new CommandGroup("table", "PostgreSQL table operations");
        pg.AddSubGroup(table);
        table.AddCommand("list", new Postgres.Table.TableListCommand(GetLogger<Postgres.Table.TableListCommand>()));
        table.AddCommand("schema", new Postgres.Table.GetSchemaCommand(GetLogger<Postgres.Table.GetSchemaCommand>()));

        var server = new CommandGroup("server", "PostgreSQL server operations");
        pg.AddSubGroup(server);
        server.AddCommand("list", new Postgres.Server.ServerListCommand(GetLogger<Postgres.Server.ServerListCommand>()));
        server.AddCommand("config", new Postgres.Server.GetConfigCommand(GetLogger<Postgres.Server.GetConfigCommand>()));
        server.AddCommand("param", new Postgres.Server.GetParamCommand(GetLogger<Postgres.Server.GetParamCommand>()));
        server.AddCommand("setparam", new Postgres.Server.SetParamCommand(GetLogger<Postgres.Server.SetParamCommand>()));
    }

    private void RegisterStorageCommands()
    {
        // Create Storage command group
        var storage = new CommandGroup("storage", "Storage operations - Commands for managing and accessing Azure Storage resources. Includes operations for containers, blobs, and tables.");
        _rootGroup.AddSubGroup(storage);

        // Create Storage subgroups
        var storageAccount = new CommandGroup("account", "Storage account operations - Commands for listing and managing Storage account in your Azure subscription.");
        storage.AddSubGroup(storageAccount);

        var tables = new CommandGroup("table", "Storage table operations - Commands for working with Azure Table Storage, including listing and querying table.");
        storage.AddSubGroup(tables);

        var blobs = new CommandGroup("blob", "Storage blob operations - Commands for uploading, downloading, and managing blob in your Azure Storage accounts.");
        storage.AddSubGroup(blobs);

        // Create a containers subgroup under blobs
        var blobContainer = new CommandGroup("container", "Storage blob container operations - Commands for managing blob container in your Azure Storage accounts.");
        blobs.AddSubGroup(blobContainer);

        // Register Storage commands
        storageAccount.AddCommand("list", new Storage.Account.AccountListCommand(
            GetLogger<Storage.Account.AccountListCommand>()));
        tables.AddCommand("list", new Storage.Table.TableListCommand(
            GetLogger<Storage.Table.TableListCommand>()));

        blobs.AddCommand("list", new BlobListCommand(GetLogger<BlobListCommand>()));

        blobContainer.AddCommand("list", new Storage.Blob.Container.ContainerListCommand(
            GetLogger<Storage.Blob.Container.ContainerListCommand>()));
        blobContainer.AddCommand("details", new Storage.Blob.Container.ContainerDetailsCommand(
            GetLogger<Storage.Blob.Container.ContainerDetailsCommand>()));
    }

    private void RegisterMonitorCommands()
    {
        // Create Monitor command group
        var monitor = new CommandGroup("monitor", "Azure Monitor operations - Commands for querying and analyzing Azure Monitor logs and metrics.");
        _rootGroup.AddSubGroup(monitor);

        // Create Monitor subgroups
        var logs = new CommandGroup("log", "Azure Monitor logs operations - Commands for querying Log Analytics workspaces using KQL.");
        monitor.AddSubGroup(logs);

        var workspaces = new CommandGroup("workspace", "Log Analytics workspace operations - Commands for managing Log Analytics workspaces.");
        monitor.AddSubGroup(workspaces);

        var monitorTable = new CommandGroup("table", "Log Analytics workspace table operations - Commands for listing tables in Log Analytics workspaces.");
        monitor.AddSubGroup(monitorTable);

        var monitorTableType = new CommandGroup("type", "Log Analytics workspace table type operations - Commands for listing table types in Log Analytics workspaces.");
        monitorTable.AddSubGroup(monitorTableType);

        // Register Monitor commands
        logs.AddCommand("query", new Monitor.Log.LogQueryCommand(GetLogger<Monitor.Log.LogQueryCommand>()));
        workspaces.AddCommand("list", new Monitor.Workspace.WorkspaceListCommand(GetLogger<Monitor.Workspace.WorkspaceListCommand>()));
        monitorTable.AddCommand("list", new Monitor.Table.TableListCommand(GetLogger<Monitor.Table.TableListCommand>()));

        monitorTableType.AddCommand("list", new Monitor.TableType.TableTypeListCommand(GetLogger<Monitor.TableType.TableTypeListCommand>()));

        var health = new CommandGroup("healthmodels", "Azure Monitor Health Models operations - Commands for working with Azure Monitor Health Models.");
        monitor.AddSubGroup(health);

        var entity = new CommandGroup("entity", "Entity operations - Commands for working with entities in Azure Monitor Health Models.");
        health.AddSubGroup(entity);

        entity.AddCommand("gethealth", new Monitor.HealthModels.Entity.EntityGetHealthCommand(GetLogger<Monitor.HealthModels.Entity.EntityGetHealthCommand>()));
    }

    private void RegisterAppConfigCommands()
    {
        var appConfig = new CommandGroup("appconfig", "App Configuration operations - Commands for managing App Configuration stores");
        _rootGroup.AddSubGroup(appConfig);

        var accounts = new CommandGroup("account", "App Configuration store operations");
        appConfig.AddSubGroup(accounts);

        var keyValue = new CommandGroup("kv", "App Configuration key-value setting operations - Commands for managing complete configuration settings including values, labels, and metadata");
        appConfig.AddSubGroup(keyValue);

        accounts.AddCommand("list", new AppConfig.Account.AccountListCommand(GetLogger<AppConfig.Account.AccountListCommand>()));
        keyValue.AddCommand("list", new AppConfig.KeyValue.KeyValueListCommand(GetLogger<AppConfig.KeyValue.KeyValueListCommand>()));
        keyValue.AddCommand("lock", new AppConfig.KeyValue.KeyValueLockCommand(GetLogger<AppConfig.KeyValue.KeyValueLockCommand>()));
        keyValue.AddCommand("unlock", new AppConfig.KeyValue.KeyValueUnlockCommand(GetLogger<AppConfig.KeyValue.KeyValueUnlockCommand>()));
        keyValue.AddCommand("set", new AppConfig.KeyValue.KeyValueSetCommand(GetLogger<AppConfig.KeyValue.KeyValueSetCommand>()));
        keyValue.AddCommand("show", new AppConfig.KeyValue.KeyValueShowCommand(GetLogger<AppConfig.KeyValue.KeyValueShowCommand>()));
        keyValue.AddCommand("delete", new AppConfig.KeyValue.KeyValueDeleteCommand(GetLogger<AppConfig.KeyValue.KeyValueDeleteCommand>()));
    }

    private void RegisterSearchCommands()
    {
        var search = new CommandGroup("search", "Search operations - Commands for managing and listing Azure AI Search services.");
        _rootGroup.AddSubGroup(search);

        var service = new CommandGroup("service", "Azure AI Search service operations - Commands for listing and managing search services in your Azure subscription.");
        search.AddSubGroup(service);

        service.AddCommand("list", new Search.Service.ServiceListCommand(GetLogger<Search.Service.ServiceListCommand>()));

        var index = new CommandGroup("index", "Azure AI Search index operations - Commands for listing and managing search indexes in a specific search service.");
        search.AddSubGroup(index);

        index.AddCommand("list", new Search.Index.IndexListCommand(GetLogger<Search.Index.IndexListCommand>()));
        index.AddCommand("describe", new Search.Index.IndexDescribeCommand(GetLogger<Search.Index.IndexDescribeCommand>()));
        index.AddCommand("query", new Search.Index.IndexQueryCommand(GetLogger<Search.Index.IndexQueryCommand>()));
    }

    private void RegisterKeyVaultCommands()
    {
        var keyVault = new CommandGroup("keyvault", "Key Vault operations - Commands for managing and accessing Azure Key Vault resources.");
        _rootGroup.AddSubGroup(keyVault);

        var keys = new CommandGroup("key", "Key Vault key operations - Commands for managing and accessing keys in Azure Key Vault.");
        keyVault.AddSubGroup(keys);

        keys.AddCommand("list", new KeyVault.Key.KeyListCommand(GetLogger<KeyVault.Key.KeyListCommand>()));
        keys.AddCommand("get", new KeyVault.Key.KeyGetCommand(GetLogger<KeyVault.Key.KeyGetCommand>()));
        keys.AddCommand("create", new KeyVault.Key.KeyCreateCommand(GetLogger<KeyVault.Key.KeyCreateCommand>()));
    }

    private void RegisterToolsCommands()
    {
        // Create Tools command group
        var tools = new CommandGroup("tools", "CLI tools operations - Commands for discovering and exploring the functionality available in this CLI tool.");
        _rootGroup.AddSubGroup(tools);

        tools.AddCommand("list", new Tools.ToolsListCommand(GetLogger<Tools.ToolsListCommand>()));
    }

    private void RegisterExtensionCommands()
    {
        var extension = new CommandGroup("extension", "Extension commands for additional functionality");
        _rootGroup.AddSubGroup(extension);

        extension.AddCommand("az", new Extension.AzCommand(GetLogger<Extension.AzCommand>()));
        extension.AddCommand("azd", new Extension.AzdCommand(GetLogger<Extension.AzdCommand>()));
    }

    private void RegisterSubscriptionCommands()
    {
        // Create Subscription command group
        var subscription = new CommandGroup("subscription", "Azure subscription operations - Commands for listing and managing Azure subscriptions accessible to your account.");
        _rootGroup.AddSubGroup(subscription);

        // Register Subscription commands
        subscription.AddCommand("list", new SubscriptionListCommand(GetLogger<SubscriptionListCommand>()));
    }

    private void RegisterGroupCommands()
    {
        // Create Group command group
        var group = new CommandGroup("group", "Resource group operations - Commands for listing and managing Azure resource groups in your subscriptions.");
        _rootGroup.AddSubGroup(group);

        // Register Group commands
        group.AddCommand("list", new Group.GroupListCommand(GetLogger<Group.GroupListCommand>()));
    }

    private void RegisterMcpServerCommands()
    {
        // Create MCP Server command group
        var mcpServer = new CommandGroup("server", "MCP Server operations - Commands for managing and interacting with the MCP Server.");
        _rootGroup.AddSubGroup(mcpServer);

        // Register MCP Server commands
        var startServer = new ServiceStartCommand();
        mcpServer.AddCommand("start", startServer);

    }

    private void RegisterServiceBusCommands()
    {
        var serviceBus = new CommandGroup("servicebus", "Service Bus operations - Commands for managing Azure Service Bus resources");
        _rootGroup.AddSubGroup(serviceBus);

        var queue = new CommandGroup("queue", "Queue operations - Commands for using Azure Service Bus queues.");
        // queue.AddCommand("peek", new ServiceBus.Queue.QueuePeekCommand());
        queue.AddCommand("details", new ServiceBus.Queue.QueueDetailsCommand());

        var topic = new CommandGroup("topic", "Topic operations - Commands for using Azure Service Bus topics and subscriptions.");
        topic.AddCommand("details", new ServiceBus.Topic.TopicDetailsCommand());

        var subscription = new CommandGroup("subscription", "Subscription operations - Commands for using subscriptions within a Service Bus topic.");
        // subscription.AddCommand("peek", new ServiceBus.Topic.SubscriptionPeekCommand());
        subscription.AddCommand("details", new ServiceBus.Topic.SubscriptionDetailsCommand());

        serviceBus.AddSubGroup(queue);
        serviceBus.AddSubGroup(topic);
=======
        if (commandsFromGroups.Count == 0)
        {
            throw new KeyNotFoundException($"No valid group in '[{string.Join(",", groupNames)}]' found in command groups.");
        }
>>>>>>> 23b9c1be

        return commandsFromGroups;
    }
<<<<<<< HEAD

    private void RegisterAksCommands()
    {
        var aks = new CommandGroup("aks", "Azure Kubernetes Service operations - Commands for managing AKS clusters.");
        _rootGroup.AddSubGroup(aks);

        var cluster = new CommandGroup("cluster", "AKS cluster operations - Commands for listing and getting AKS clusters.");
        aks.AddSubGroup(cluster);

        cluster.AddCommand("list", new Aks.ClusterListCommand(GetLogger<Aks.ClusterListCommand>()));
        cluster.AddCommand("get", new Aks.ClusterGetCommand(GetLogger<Aks.ClusterGetCommand>()));

        aks.AddCommand("kubectl", new Aks.KubectlCommand(GetLogger<Aks.KubectlCommand>()));
    }

    private void RegisterRedisCommands()
=======
    private void RegisterCommandGroup()
>>>>>>> 23b9c1be
    {
        // Register area command groups
        var loggerFactory = _serviceProvider.GetRequiredService<ILoggerFactory>();
        foreach (var area in _serviceAreas)
        {
            area.RegisterCommands(_rootGroup, loggerFactory);
        }
    }

    private void ConfigureCommands(CommandGroup group)
    {
        // Configure direct commands in this group
        foreach (var command in group.Commands.Values)
        {
            var cmd = command.GetCommand();

            if (cmd.Handler == null)
            {
                ConfigureCommandHandler(cmd, command);
            }

            group.Command.Add(cmd);
        }

        // Recursively configure subgroup commands
        foreach (var subGroup in group.SubGroup)
        {
            ConfigureCommands(subGroup);
        }
    }

    private RootCommand CreateRootCommand()
    {
        var rootCommand = new RootCommand("Azure MCP Server - A Model Context Protocol (MCP) server that enables AI agents to interact with Azure services through standardized communication patterns.");

        RegisterCommandGroup();

        // Copy the root group's subcommands to the RootCommand
        foreach (var subGroup in _rootGroup.SubGroup)
        {
            rootCommand.Add(subGroup.Command);
        }

        // Configure all commands in the hierarchy
        ConfigureCommands(_rootGroup);

        return rootCommand;
    }

    private void ConfigureCommandHandler(Command command, IBaseCommand implementation)
    {
        command.SetHandler(async context =>
        {
            _logger.LogTrace("Executing '{Command}'.", command.Name);

            using var activity = _telemetryService.StartActivity(ActivityName.CommandExecuted);

            var cmdContext = new CommandContext(_serviceProvider, activity);
            var startTime = DateTime.UtcNow;
            try
            {
                var response = await implementation.ExecuteAsync(cmdContext, context.ParseResult);

                // Calculate execution time
                var endTime = DateTime.UtcNow;
                response.Duration = (long)(endTime - startTime).TotalMilliseconds;

                if (response.Status == 200 && response.Results == null)
                {
                    response.Results = ResponseResult.Create(new List<string>(), JsonSourceGenerationContext.Default.ListString);
                }

                Console.WriteLine(JsonSerializer.Serialize(response, _srcGenWithOptions.CommandResponse));
            }
            catch (Exception ex)
            {
                _logger.LogError("An exception occurred while executing '{Command}'. Exception: {Exception}",
                    command.Name, ex);
                activity?.SetStatus(ActivityStatusCode.Error)?.AddTag(TagName.ErrorDetails, ex.Message);
            }
            finally
            {
                _logger.LogTrace("Finished running '{Command}'.", command.Name);
            }
        });
    }

    private static IBaseCommand? FindCommandInGroup(CommandGroup group, Queue<string> nameParts)
    {
        // If we've processed all parts and this group has a matching command, return it
        if (nameParts.Count == 1)
        {
            var commandName = nameParts.Dequeue();
            return group.Commands.GetValueOrDefault(commandName);
        }

        // Find the next subgroup
        var groupName = nameParts.Dequeue();
        var nextGroup = group.SubGroup.FirstOrDefault(g => g.Name == groupName);

        return nextGroup != null ? FindCommandInGroup(nextGroup, nameParts) : null;
    }

    public IBaseCommand? FindCommandByName(string tokenizedName)
    {
        return _commandMap.GetValueOrDefault(tokenizedName);
    }

    private static Dictionary<string, IBaseCommand> CreateCommmandDictionary(CommandGroup node, string prefix)
    {
        var aggregated = new Dictionary<string, IBaseCommand>();
        var updatedPrefix = GetPrefix(prefix, node.Name);

        if (node.Commands != null)
        {
            foreach (var kvp in node.Commands)
            {
                var key = GetPrefix(updatedPrefix, kvp.Key);
                aggregated.Add(key, kvp.Value);
            }
        }

        if (node.SubGroup == null)
        {
            return aggregated;
        }

        foreach (var command in node.SubGroup)
        {
            var subcommandsDictionary = CreateCommmandDictionary(command, updatedPrefix);
            foreach (var item in subcommandsDictionary)
            {
                aggregated.Add(item.Key, item.Value);
            }
        }

        return aggregated;
    }

    private static string GetPrefix(string currentPrefix, string additional) => string.IsNullOrEmpty(currentPrefix)
        ? additional
        : currentPrefix + Separator + additional;

    public static IEnumerable<KeyValuePair<string, IBaseCommand>> GetVisibleCommands(IEnumerable<KeyValuePair<string, IBaseCommand>> commands)
    {
        return commands
            .Where(kvp => kvp.Value.GetType().GetCustomAttribute<HiddenCommandAttribute>() == null)
            .OrderBy(kvp => kvp.Key);
    }
}<|MERGE_RESOLUTION|>--- conflicted
+++ resolved
@@ -92,341 +92,14 @@
             }
         }
 
-<<<<<<< HEAD
-        throw new KeyNotFoundException($"Group '{groupName}' not found in command groups.");
-    }
-
+        if (commandsFromGroups.Count == 0)
+        {
+            throw new KeyNotFoundException($"No valid group in '[{string.Join(",", groupNames)}]' found in command groups.");
+        }
+
+        return commandsFromGroups;
+    }
     private void RegisterCommandGroup()
-    {
-        // Register top-level command groups
-        RegisterBestPracticesCommand();
-        RegisterCosmosCommands();
-        RegisterKustoCommands();
-        RegisterStorageCommands();
-        RegisterMonitorCommands();
-        RegisterAppConfigCommands();
-        RegisterSearchCommands();
-        RegisterPostgresCommands();
-        RegisterKeyVaultCommands();
-        RegisterToolsCommands();
-        RegisterExtensionCommands();
-        RegisterSubscriptionCommands();
-        RegisterGroupCommands();
-        RegisterMcpServerCommands();
-        RegisterServiceBusCommands();
-        RegisterAksCommands();
-        RegisterRedisCommands();
-    }
-
-    private void RegisterBestPracticesCommand()
-    {
-        // Register Azure Best Practices command at the root level
-        var bestPractices = new CommandGroup(
-            "bestpractices",
-            "Returns secure, production-grade Azure SDK best practices. Call this before generating Azure SDK code."
-        );
-        _rootGroup.AddSubGroup(bestPractices);
-        bestPractices.AddCommand(
-            "get",
-            new BestPractices.AzureBestPracticesGetCommand(GetLogger<BestPractices.AzureBestPracticesGetCommand>())
-        );
-    }
-
-    private void RegisterCosmosCommands()
-    {
-        // Create Cosmos command group
-        var cosmos = new CommandGroup("cosmos", "Cosmos DB operations - Commands for managing and querying Azure Cosmos DB resources. Includes operations for databases, containers, and document queries.");
-        _rootGroup.AddSubGroup(cosmos);
-
-        // Create Cosmos subgroups
-        var databases = new CommandGroup("database", "Cosmos DB database operations - Commands for listing, creating, and managing database within your Cosmos DB accounts.");
-        cosmos.AddSubGroup(databases);
-
-        var cosmosContainer = new CommandGroup("container", "Cosmos DB container operations - Commands for listing, creating, and managing container (collection) within your Cosmos DB databases.");
-        databases.AddSubGroup(cosmosContainer);
-
-        var cosmosAccount = new CommandGroup("account", "Cosmos DB account operations - Commands for listing and managing Cosmos DB account in your Azure subscription.");
-        cosmos.AddSubGroup(cosmosAccount);
-
-        // Create items subgroup for Cosmos
-        var cosmosItem = new CommandGroup("item", "Cosmos DB item operations - Commands for querying, creating, updating, and deleting document within your Cosmos DB containers.");
-        cosmosContainer.AddSubGroup(cosmosItem);
-
-        // Register Cosmos commands
-        databases.AddCommand("list", new Cosmos.DatabaseListCommand(GetLogger<Cosmos.DatabaseListCommand>()));
-        cosmosContainer.AddCommand("list", new Cosmos.ContainerListCommand(GetLogger<Cosmos.ContainerListCommand>()));
-        cosmosAccount.AddCommand("list", new Cosmos.AccountListCommand(GetLogger<Cosmos.AccountListCommand>()));
-        cosmosItem.AddCommand("query", new Cosmos.ItemQueryCommand(GetLogger<Cosmos.ItemQueryCommand>()));
-    }
-
-    private void RegisterKustoCommands()
-    {
-        // Create Kusto command group
-        var kusto = new CommandGroup("kusto", "Kusto operations - Commands for managing and querying Azure Kusto clusters.");
-        _rootGroup.AddSubGroup(kusto);
-
-        // Create Kusto cluster subgroups
-        var clusters = new CommandGroup("cluster", "Kusto cluster operations - Commands for listing clusters in your Azure subscription.");
-        kusto.AddSubGroup(clusters);
-
-        var databases = new CommandGroup("database", "Kusto database operations - Commands for listing databases in a cluster.");
-        kusto.AddSubGroup(databases);
-
-        var tables = new CommandGroup("table", "Kusto table operations - Commands for listing tables in a database.");
-        kusto.AddSubGroup(tables);
-
-        kusto.AddCommand("sample", new Kusto.SampleCommand(GetLogger<Kusto.SampleCommand>()));
-        kusto.AddCommand("query", new Kusto.QueryCommand(GetLogger<Kusto.QueryCommand>()));
-
-        clusters.AddCommand("list", new Kusto.ClusterListCommand(GetLogger<Kusto.ClusterListCommand>()));
-        clusters.AddCommand("get", new Kusto.ClusterGetCommand(GetLogger<Kusto.ClusterGetCommand>()));
-
-        databases.AddCommand("list", new Kusto.DatabaseListCommand(GetLogger<Kusto.DatabaseListCommand>()));
-
-        tables.AddCommand("list", new Kusto.TableListCommand(GetLogger<Kusto.TableListCommand>()));
-        tables.AddCommand("schema", new Kusto.TableSchemaCommand(GetLogger<Kusto.TableSchemaCommand>()));
-    }
-
-    private void RegisterPostgresCommands()
-    {
-        var pg = new CommandGroup("postgres", "PostgreSQL operations - Commands for listing and managing Azure Database for PostgreSQL - Flexible server.");
-        _rootGroup.AddSubGroup(pg);
-
-        var database = new CommandGroup("database", "PostgreSQL database operations");
-        pg.AddSubGroup(database);
-        database.AddCommand("list", new Postgres.Database.DatabaseListCommand(GetLogger<Postgres.Database.DatabaseListCommand>()));
-        database.AddCommand("query", new Postgres.Database.DatabaseQueryCommand(GetLogger<Postgres.Database.DatabaseQueryCommand>()));
-
-        var table = new CommandGroup("table", "PostgreSQL table operations");
-        pg.AddSubGroup(table);
-        table.AddCommand("list", new Postgres.Table.TableListCommand(GetLogger<Postgres.Table.TableListCommand>()));
-        table.AddCommand("schema", new Postgres.Table.GetSchemaCommand(GetLogger<Postgres.Table.GetSchemaCommand>()));
-
-        var server = new CommandGroup("server", "PostgreSQL server operations");
-        pg.AddSubGroup(server);
-        server.AddCommand("list", new Postgres.Server.ServerListCommand(GetLogger<Postgres.Server.ServerListCommand>()));
-        server.AddCommand("config", new Postgres.Server.GetConfigCommand(GetLogger<Postgres.Server.GetConfigCommand>()));
-        server.AddCommand("param", new Postgres.Server.GetParamCommand(GetLogger<Postgres.Server.GetParamCommand>()));
-        server.AddCommand("setparam", new Postgres.Server.SetParamCommand(GetLogger<Postgres.Server.SetParamCommand>()));
-    }
-
-    private void RegisterStorageCommands()
-    {
-        // Create Storage command group
-        var storage = new CommandGroup("storage", "Storage operations - Commands for managing and accessing Azure Storage resources. Includes operations for containers, blobs, and tables.");
-        _rootGroup.AddSubGroup(storage);
-
-        // Create Storage subgroups
-        var storageAccount = new CommandGroup("account", "Storage account operations - Commands for listing and managing Storage account in your Azure subscription.");
-        storage.AddSubGroup(storageAccount);
-
-        var tables = new CommandGroup("table", "Storage table operations - Commands for working with Azure Table Storage, including listing and querying table.");
-        storage.AddSubGroup(tables);
-
-        var blobs = new CommandGroup("blob", "Storage blob operations - Commands for uploading, downloading, and managing blob in your Azure Storage accounts.");
-        storage.AddSubGroup(blobs);
-
-        // Create a containers subgroup under blobs
-        var blobContainer = new CommandGroup("container", "Storage blob container operations - Commands for managing blob container in your Azure Storage accounts.");
-        blobs.AddSubGroup(blobContainer);
-
-        // Register Storage commands
-        storageAccount.AddCommand("list", new Storage.Account.AccountListCommand(
-            GetLogger<Storage.Account.AccountListCommand>()));
-        tables.AddCommand("list", new Storage.Table.TableListCommand(
-            GetLogger<Storage.Table.TableListCommand>()));
-
-        blobs.AddCommand("list", new BlobListCommand(GetLogger<BlobListCommand>()));
-
-        blobContainer.AddCommand("list", new Storage.Blob.Container.ContainerListCommand(
-            GetLogger<Storage.Blob.Container.ContainerListCommand>()));
-        blobContainer.AddCommand("details", new Storage.Blob.Container.ContainerDetailsCommand(
-            GetLogger<Storage.Blob.Container.ContainerDetailsCommand>()));
-    }
-
-    private void RegisterMonitorCommands()
-    {
-        // Create Monitor command group
-        var monitor = new CommandGroup("monitor", "Azure Monitor operations - Commands for querying and analyzing Azure Monitor logs and metrics.");
-        _rootGroup.AddSubGroup(monitor);
-
-        // Create Monitor subgroups
-        var logs = new CommandGroup("log", "Azure Monitor logs operations - Commands for querying Log Analytics workspaces using KQL.");
-        monitor.AddSubGroup(logs);
-
-        var workspaces = new CommandGroup("workspace", "Log Analytics workspace operations - Commands for managing Log Analytics workspaces.");
-        monitor.AddSubGroup(workspaces);
-
-        var monitorTable = new CommandGroup("table", "Log Analytics workspace table operations - Commands for listing tables in Log Analytics workspaces.");
-        monitor.AddSubGroup(monitorTable);
-
-        var monitorTableType = new CommandGroup("type", "Log Analytics workspace table type operations - Commands for listing table types in Log Analytics workspaces.");
-        monitorTable.AddSubGroup(monitorTableType);
-
-        // Register Monitor commands
-        logs.AddCommand("query", new Monitor.Log.LogQueryCommand(GetLogger<Monitor.Log.LogQueryCommand>()));
-        workspaces.AddCommand("list", new Monitor.Workspace.WorkspaceListCommand(GetLogger<Monitor.Workspace.WorkspaceListCommand>()));
-        monitorTable.AddCommand("list", new Monitor.Table.TableListCommand(GetLogger<Monitor.Table.TableListCommand>()));
-
-        monitorTableType.AddCommand("list", new Monitor.TableType.TableTypeListCommand(GetLogger<Monitor.TableType.TableTypeListCommand>()));
-
-        var health = new CommandGroup("healthmodels", "Azure Monitor Health Models operations - Commands for working with Azure Monitor Health Models.");
-        monitor.AddSubGroup(health);
-
-        var entity = new CommandGroup("entity", "Entity operations - Commands for working with entities in Azure Monitor Health Models.");
-        health.AddSubGroup(entity);
-
-        entity.AddCommand("gethealth", new Monitor.HealthModels.Entity.EntityGetHealthCommand(GetLogger<Monitor.HealthModels.Entity.EntityGetHealthCommand>()));
-    }
-
-    private void RegisterAppConfigCommands()
-    {
-        var appConfig = new CommandGroup("appconfig", "App Configuration operations - Commands for managing App Configuration stores");
-        _rootGroup.AddSubGroup(appConfig);
-
-        var accounts = new CommandGroup("account", "App Configuration store operations");
-        appConfig.AddSubGroup(accounts);
-
-        var keyValue = new CommandGroup("kv", "App Configuration key-value setting operations - Commands for managing complete configuration settings including values, labels, and metadata");
-        appConfig.AddSubGroup(keyValue);
-
-        accounts.AddCommand("list", new AppConfig.Account.AccountListCommand(GetLogger<AppConfig.Account.AccountListCommand>()));
-        keyValue.AddCommand("list", new AppConfig.KeyValue.KeyValueListCommand(GetLogger<AppConfig.KeyValue.KeyValueListCommand>()));
-        keyValue.AddCommand("lock", new AppConfig.KeyValue.KeyValueLockCommand(GetLogger<AppConfig.KeyValue.KeyValueLockCommand>()));
-        keyValue.AddCommand("unlock", new AppConfig.KeyValue.KeyValueUnlockCommand(GetLogger<AppConfig.KeyValue.KeyValueUnlockCommand>()));
-        keyValue.AddCommand("set", new AppConfig.KeyValue.KeyValueSetCommand(GetLogger<AppConfig.KeyValue.KeyValueSetCommand>()));
-        keyValue.AddCommand("show", new AppConfig.KeyValue.KeyValueShowCommand(GetLogger<AppConfig.KeyValue.KeyValueShowCommand>()));
-        keyValue.AddCommand("delete", new AppConfig.KeyValue.KeyValueDeleteCommand(GetLogger<AppConfig.KeyValue.KeyValueDeleteCommand>()));
-    }
-
-    private void RegisterSearchCommands()
-    {
-        var search = new CommandGroup("search", "Search operations - Commands for managing and listing Azure AI Search services.");
-        _rootGroup.AddSubGroup(search);
-
-        var service = new CommandGroup("service", "Azure AI Search service operations - Commands for listing and managing search services in your Azure subscription.");
-        search.AddSubGroup(service);
-
-        service.AddCommand("list", new Search.Service.ServiceListCommand(GetLogger<Search.Service.ServiceListCommand>()));
-
-        var index = new CommandGroup("index", "Azure AI Search index operations - Commands for listing and managing search indexes in a specific search service.");
-        search.AddSubGroup(index);
-
-        index.AddCommand("list", new Search.Index.IndexListCommand(GetLogger<Search.Index.IndexListCommand>()));
-        index.AddCommand("describe", new Search.Index.IndexDescribeCommand(GetLogger<Search.Index.IndexDescribeCommand>()));
-        index.AddCommand("query", new Search.Index.IndexQueryCommand(GetLogger<Search.Index.IndexQueryCommand>()));
-    }
-
-    private void RegisterKeyVaultCommands()
-    {
-        var keyVault = new CommandGroup("keyvault", "Key Vault operations - Commands for managing and accessing Azure Key Vault resources.");
-        _rootGroup.AddSubGroup(keyVault);
-
-        var keys = new CommandGroup("key", "Key Vault key operations - Commands for managing and accessing keys in Azure Key Vault.");
-        keyVault.AddSubGroup(keys);
-
-        keys.AddCommand("list", new KeyVault.Key.KeyListCommand(GetLogger<KeyVault.Key.KeyListCommand>()));
-        keys.AddCommand("get", new KeyVault.Key.KeyGetCommand(GetLogger<KeyVault.Key.KeyGetCommand>()));
-        keys.AddCommand("create", new KeyVault.Key.KeyCreateCommand(GetLogger<KeyVault.Key.KeyCreateCommand>()));
-    }
-
-    private void RegisterToolsCommands()
-    {
-        // Create Tools command group
-        var tools = new CommandGroup("tools", "CLI tools operations - Commands for discovering and exploring the functionality available in this CLI tool.");
-        _rootGroup.AddSubGroup(tools);
-
-        tools.AddCommand("list", new Tools.ToolsListCommand(GetLogger<Tools.ToolsListCommand>()));
-    }
-
-    private void RegisterExtensionCommands()
-    {
-        var extension = new CommandGroup("extension", "Extension commands for additional functionality");
-        _rootGroup.AddSubGroup(extension);
-
-        extension.AddCommand("az", new Extension.AzCommand(GetLogger<Extension.AzCommand>()));
-        extension.AddCommand("azd", new Extension.AzdCommand(GetLogger<Extension.AzdCommand>()));
-    }
-
-    private void RegisterSubscriptionCommands()
-    {
-        // Create Subscription command group
-        var subscription = new CommandGroup("subscription", "Azure subscription operations - Commands for listing and managing Azure subscriptions accessible to your account.");
-        _rootGroup.AddSubGroup(subscription);
-
-        // Register Subscription commands
-        subscription.AddCommand("list", new SubscriptionListCommand(GetLogger<SubscriptionListCommand>()));
-    }
-
-    private void RegisterGroupCommands()
-    {
-        // Create Group command group
-        var group = new CommandGroup("group", "Resource group operations - Commands for listing and managing Azure resource groups in your subscriptions.");
-        _rootGroup.AddSubGroup(group);
-
-        // Register Group commands
-        group.AddCommand("list", new Group.GroupListCommand(GetLogger<Group.GroupListCommand>()));
-    }
-
-    private void RegisterMcpServerCommands()
-    {
-        // Create MCP Server command group
-        var mcpServer = new CommandGroup("server", "MCP Server operations - Commands for managing and interacting with the MCP Server.");
-        _rootGroup.AddSubGroup(mcpServer);
-
-        // Register MCP Server commands
-        var startServer = new ServiceStartCommand();
-        mcpServer.AddCommand("start", startServer);
-
-    }
-
-    private void RegisterServiceBusCommands()
-    {
-        var serviceBus = new CommandGroup("servicebus", "Service Bus operations - Commands for managing Azure Service Bus resources");
-        _rootGroup.AddSubGroup(serviceBus);
-
-        var queue = new CommandGroup("queue", "Queue operations - Commands for using Azure Service Bus queues.");
-        // queue.AddCommand("peek", new ServiceBus.Queue.QueuePeekCommand());
-        queue.AddCommand("details", new ServiceBus.Queue.QueueDetailsCommand());
-
-        var topic = new CommandGroup("topic", "Topic operations - Commands for using Azure Service Bus topics and subscriptions.");
-        topic.AddCommand("details", new ServiceBus.Topic.TopicDetailsCommand());
-
-        var subscription = new CommandGroup("subscription", "Subscription operations - Commands for using subscriptions within a Service Bus topic.");
-        // subscription.AddCommand("peek", new ServiceBus.Topic.SubscriptionPeekCommand());
-        subscription.AddCommand("details", new ServiceBus.Topic.SubscriptionDetailsCommand());
-
-        serviceBus.AddSubGroup(queue);
-        serviceBus.AddSubGroup(topic);
-=======
-        if (commandsFromGroups.Count == 0)
-        {
-            throw new KeyNotFoundException($"No valid group in '[{string.Join(",", groupNames)}]' found in command groups.");
-        }
->>>>>>> 23b9c1be
-
-        return commandsFromGroups;
-    }
-<<<<<<< HEAD
-
-    private void RegisterAksCommands()
-    {
-        var aks = new CommandGroup("aks", "Azure Kubernetes Service operations - Commands for managing AKS clusters.");
-        _rootGroup.AddSubGroup(aks);
-
-        var cluster = new CommandGroup("cluster", "AKS cluster operations - Commands for listing and getting AKS clusters.");
-        aks.AddSubGroup(cluster);
-
-        cluster.AddCommand("list", new Aks.ClusterListCommand(GetLogger<Aks.ClusterListCommand>()));
-        cluster.AddCommand("get", new Aks.ClusterGetCommand(GetLogger<Aks.ClusterGetCommand>()));
-
-        aks.AddCommand("kubectl", new Aks.KubectlCommand(GetLogger<Aks.KubectlCommand>()));
-    }
-
-    private void RegisterRedisCommands()
-=======
-    private void RegisterCommandGroup()
->>>>>>> 23b9c1be
     {
         // Register area command groups
         var loggerFactory = _serviceProvider.GetRequiredService<ILoggerFactory>();
