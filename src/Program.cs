// Copyright (c) Microsoft Corporation.
// Licensed under the MIT License.

using System.CommandLine.Builder;
using AzureMcp.Areas;
using AzureMcp.Commands;
<<<<<<< HEAD
using AzureMcp.Services.Azure.AppConfig;
using AzureMcp.Services.Azure.Cosmos;
using AzureMcp.Services.Azure.KeyVault;
using AzureMcp.Services.Azure.Kusto;
using AzureMcp.Services.Azure.Monitor;
using AzureMcp.Services.Azure.Postgres;
using AzureMcp.Services.Azure.Redis;
using AzureMcp.Services.Azure.Aks;
=======
>>>>>>> 23b9c1be
using AzureMcp.Services.Azure.ResourceGroup;
using AzureMcp.Services.Azure.Subscription;
using AzureMcp.Services.Azure.Tenant;
using AzureMcp.Services.Caching;
using AzureMcp.Services.ProcessExecution;
using AzureMcp.Services.ToolInstallation;
using Microsoft.Extensions.DependencyInjection;
using Microsoft.Extensions.Logging;

internal class Program
{
    private static IAreaSetup[] Areas = RegisterAreas();

    private static async Task<int> Main(string[] args)
    {
        try
        {
            ServiceCollection services = new();
            ConfigureServices(services);

            services.AddLogging(builder =>
            {
                builder.AddConsole();
                builder.SetMinimumLevel(LogLevel.Information);
            });

            var serviceProvider = services.BuildServiceProvider();

            var parser = BuildCommandLineParser(serviceProvider);
            return await parser.InvokeAsync(args);
        }
        catch (Exception ex)
        {
            WriteResponse(new CommandResponse
            {
                Status = 500,
                Message = ex.Message,
                Duration = 0
            });
            return 1;
        }
    }
    private static IAreaSetup[] RegisterAreas()
    {

        return [
            // Register core areas
            new AzureMcp.Areas.AzureBestPractices.AzureBestPracticesSetup(),
            new AzureMcp.Areas.Extension.ExtensionSetup(),
            new AzureMcp.Areas.Group.GroupSetup(),
            new AzureMcp.Areas.Server.ServerSetup(),
            new AzureMcp.Areas.Subscription.SubscriptionSetup(),
            new AzureMcp.Areas.Tools.ToolsSetup(),

            // Register Azure service areas
            new AzureMcp.Areas.AppConfig.AppConfigSetup(),
            new AzureMcp.Areas.Authorization.AuthorizationSetup(),
            new AzureMcp.Areas.AzureIsv.AzureIsvSetup(),
            new AzureMcp.Areas.Cosmos.CosmosSetup(),
            new AzureMcp.Areas.Foundry.FoundrySetup(),
            new AzureMcp.Areas.KeyVault.KeyVaultSetup(),
            new AzureMcp.Areas.Kusto.KustoSetup(),
            new AzureMcp.Areas.Monitor.MonitorSetup(),
            new AzureMcp.Areas.Postgres.PostgresSetup(),
            new AzureMcp.Areas.Redis.RedisSetup(),
            new AzureMcp.Areas.Search.SearchSetup(),
            new AzureMcp.Areas.ServiceBus.ServiceBusSetup(),
            new AzureMcp.Areas.Sql.SqlSetup(),
            new AzureMcp.Areas.Storage.StorageSetup(),
            new AzureMcp.Areas.BicepSchema.BicepSchemaSetup(),
        ];
    }

    private static Parser BuildCommandLineParser(IServiceProvider serviceProvider)
    {
        var commandFactory = serviceProvider.GetRequiredService<CommandFactory>();
        var rootCommand = commandFactory.RootCommand;
        var builder = new CommandLineBuilder(rootCommand);

        builder.AddMiddleware(async (context, next) =>
        {
            var commandContext = new CommandContext(serviceProvider);
            var command = context.ParseResult.CommandResult.Command;
            if (command.Handler is IBaseCommand baseCommand)
            {
                var validationResult = baseCommand.Validate(context.ParseResult.CommandResult, commandContext.Response);
                if (!validationResult.IsValid)
                {
                    WriteResponse(commandContext.Response);
                    context.ExitCode = commandContext.Response.Status;
                    return;
                }
            }
            await next(context);
        });

        builder.UseDefaults();
        return builder.Build();
    }

    private static void WriteResponse(CommandResponse response)
    {
        Console.WriteLine(JsonSerializer.Serialize(response, ModelsJsonContext.Default.CommandResponse));
    }    internal static void ConfigureServices(IServiceCollection services)
    {
        services.ConfigureOpenTelemetry();

        services.AddMemoryCache();
        services.AddSingleton<ICacheService, CacheService>();
        services.AddSingleton<IExternalProcessService, ExternalProcessService>();
<<<<<<< HEAD
        services.AddSingleton<IToolInstallationService, ToolInstallationService>();
        services.AddSingleton<ISubscriptionService, SubscriptionService>();
=======
>>>>>>> 23b9c1be
        services.AddSingleton<ITenantService, TenantService>();
        services.AddSingleton<IResourceGroupService, ResourceGroupService>();
<<<<<<< HEAD
        services.AddSingleton<IAppConfigService, AppConfigService>();
        services.AddSingleton<ISearchService, SearchService>();
        services.AddSingleton<IPostgresService, PostgresService>();
        services.AddSingleton<IKeyVaultService, KeyVaultService>();
        services.AddSingleton<IServiceBusService, ServiceBusService>();
        services.AddSingleton<IRedisService, RedisService>();
        services.AddSingleton<IAksService, AksService>();
=======
        services.AddSingleton<ISubscriptionService, SubscriptionService>();
>>>>>>> 23b9c1be
        services.AddSingleton<CommandFactory>();

        foreach (var area in Areas)
        {
            services.AddSingleton(area);
            area.ConfigureServices(services);
        }
    }
}<|MERGE_RESOLUTION|>--- conflicted
+++ resolved
@@ -4,17 +4,6 @@
 using System.CommandLine.Builder;
 using AzureMcp.Areas;
 using AzureMcp.Commands;
-<<<<<<< HEAD
-using AzureMcp.Services.Azure.AppConfig;
-using AzureMcp.Services.Azure.Cosmos;
-using AzureMcp.Services.Azure.KeyVault;
-using AzureMcp.Services.Azure.Kusto;
-using AzureMcp.Services.Azure.Monitor;
-using AzureMcp.Services.Azure.Postgres;
-using AzureMcp.Services.Azure.Redis;
-using AzureMcp.Services.Azure.Aks;
-=======
->>>>>>> 23b9c1be
 using AzureMcp.Services.Azure.ResourceGroup;
 using AzureMcp.Services.Azure.Subscription;
 using AzureMcp.Services.Azure.Tenant;
@@ -118,31 +107,17 @@
     private static void WriteResponse(CommandResponse response)
     {
         Console.WriteLine(JsonSerializer.Serialize(response, ModelsJsonContext.Default.CommandResponse));
-    }    internal static void ConfigureServices(IServiceCollection services)
+    }
+    internal static void ConfigureServices(IServiceCollection services)
     {
         services.ConfigureOpenTelemetry();
 
         services.AddMemoryCache();
         services.AddSingleton<ICacheService, CacheService>();
         services.AddSingleton<IExternalProcessService, ExternalProcessService>();
-<<<<<<< HEAD
-        services.AddSingleton<IToolInstallationService, ToolInstallationService>();
-        services.AddSingleton<ISubscriptionService, SubscriptionService>();
-=======
->>>>>>> 23b9c1be
         services.AddSingleton<ITenantService, TenantService>();
         services.AddSingleton<IResourceGroupService, ResourceGroupService>();
-<<<<<<< HEAD
-        services.AddSingleton<IAppConfigService, AppConfigService>();
-        services.AddSingleton<ISearchService, SearchService>();
-        services.AddSingleton<IPostgresService, PostgresService>();
-        services.AddSingleton<IKeyVaultService, KeyVaultService>();
-        services.AddSingleton<IServiceBusService, ServiceBusService>();
-        services.AddSingleton<IRedisService, RedisService>();
-        services.AddSingleton<IAksService, AksService>();
-=======
         services.AddSingleton<ISubscriptionService, SubscriptionService>();
->>>>>>> 23b9c1be
         services.AddSingleton<CommandFactory>();
 
         foreach (var area in Areas)
