<Project>
  <PropertyGroup>
    <ManagePackageVersionsCentrally>true</ManagePackageVersionsCentrally>
  </PropertyGroup>
  <ItemGroup>
    <PackageVersion Include="Azure.AI.Projects" Version="1.0.0-beta.9" />
    <PackageVersion Include="Azure.Bicep.Types" Version="0.5.110" />
    <PackageVersion Include="Azure.Bicep.Types.Az" Version="0.2.771" />
    <PackageVersion Include="Azure.Core" Version="1.46.2" />
    <PackageVersion Include="Azure.Data.AppConfiguration" Version="1.6.1" />
    <PackageVersion Include="Azure.Identity" Version="1.14.0" />
    <PackageVersion Include="Azure.Data.Tables" Version="12.11.0" />
    <PackageVersion Include="Azure.Identity.Broker" Version="1.2.0" />
    <PackageVersion Include="Azure.Messaging.ServiceBus" Version="7.20.1" />
    <PackageVersion Include="Azure.Monitor.Ingestion" Version="1.1.2" />
    <PackageVersion Include="Azure.Monitor.Query" Version="1.6.0" />
    <PackageVersion Include="Azure.ResourceManager.AppConfiguration" Version="1.4.0" />
    <PackageVersion Include="Azure.ResourceManager.Authorization" Version="1.1.4" />
    <PackageVersion Include="Azure.ResourceManager.Kusto" Version="1.6.0" />
    <PackageVersion Include="Azure.ResourceManager.CognitiveServices" Version="1.4.0" />
    <PackageVersion Include="Azure.ResourceManager.PostgreSql" Version="1.2.0" />
    <PackageVersion Include="Azure.ResourceManager.Redis" Version="1.5.0" />
    <PackageVersion Include="Azure.ResourceManager.RedisEnterprise" Version="1.1.0" />
    <PackageVersion Include="Azure.ResourceManager.Sql" Version="1.3.0" />
    <PackageVersion Include="Azure.Security.KeyVault.Keys" Version="4.7.0" />
    <PackageVersion Include="Azure.Security.KeyVault.Secrets" Version="4.7.0" />
    <PackageVersion Include="Azure.Storage.Blobs" Version="12.24.0" />
    <PackageVersion Include="Azure.ResourceManager.Datadog" Version="1.0.0-beta.5" />
    <PackageVersion Include="Azure.ResourceManager.CosmosDB" Version="1.3.2" />
    <PackageVersion Include="Azure.ResourceManager.OperationalInsights" Version="1.3.0" />
    <PackageVersion Include="Azure.ResourceManager.Search" Version="1.2.3" />
    <PackageVersion Include="Azure.ResourceManager.Storage" Version="1.4.2" />
    <PackageVersion Include="Microsoft.Azure.Kusto.Data" Version="13.0.2" />
    <PackageVersion Include="Microsoft.Identity.Client.Broker" Version="4.72.1" />
    <PackageVersion Include="ModelContextProtocol" Version="0.3.0-preview.1" />
    <PackageVersion Include="ModelContextProtocol.AspNetCore" Version="0.3.0-preview.1" />
    <PackageVersion Include="Microsoft.Extensions.Caching.Memory" Version="9.0.6" />
    <PackageVersion Include="Microsoft.Azure.Cosmos" Version="3.51.0" />
    <PackageVersion Include="Microsoft.Extensions.DependencyInjection" Version="9.0.6" />
    <PackageVersion Include="Microsoft.Extensions.Hosting" Version="9.0.6" />
    <PackageVersion Include="Newtonsoft.Json" Version="13.0.3" />
    <PackageVersion Include="Npgsql" Version="9.0.3" />
    <PackageVersion Include="System.CommandLine" Version="2.0.0-beta4.22272.1" />
    <PackageVersion Include="System.Formats.Asn1" Version="9.0.6" />
    <PackageVersion Include="System.IdentityModel.Tokens.Jwt" Version="8.11.0" />
    <PackageVersion Include="System.Linq.AsyncEnumerable" Version="10.0.0-preview.5.25277.114" />
    <PackageVersion Include="System.Net.ServerSentEvents" Version="10.0.0-preview.5.25277.114" />
    <PackageVersion Include="OpenTelemetry.Exporter.OpenTelemetryProtocol" Version="1.12.0" />
    <PackageVersion Include="Azure.Monitor.OpenTelemetry.AspNetCore" Version="1.3.0" />
    <PackageVersion Include="Microsoft.Extensions.Azure" Version="1.11.0" />
    <PackageVersion Include="Azure.Search.Documents" Version="11.7.0-beta.4" />
    <PackageVersion Include="Microsoft.NET.Test.Sdk" Version="17.13.0" />
    <PackageVersion Include="NSubstitute" Version="5.3.0" />
    <PackageVersion Include="NSubstitute.Analyzers.CSharp" Version="1.0.17" />
    <PackageVersion Include="xunit.v3" Version="2.0.2" />
    <PackageVersion Include="xunit.runner.visualstudio" Version="3.1.0" />
<<<<<<< HEAD
    <PackageVersion Include="coverlet.collector" Version="6.0.4" />
    <PackageVersion Include="Azure.ResourceManager.ContainerService" Version="1.2.3" />
=======
    <PackageVersion Include="coverlet.collector" Version="6.0.2" />
    <!-- Pin to 6.0.2 until https://github.com/coverlet-coverage/coverlet/issues/1737 is resolved -->
>>>>>>> 23b9c1be
  </ItemGroup>
</Project><|MERGE_RESOLUTION|>--- conflicted
+++ resolved
@@ -54,12 +54,8 @@
     <PackageVersion Include="NSubstitute.Analyzers.CSharp" Version="1.0.17" />
     <PackageVersion Include="xunit.v3" Version="2.0.2" />
     <PackageVersion Include="xunit.runner.visualstudio" Version="3.1.0" />
-<<<<<<< HEAD
     <PackageVersion Include="coverlet.collector" Version="6.0.4" />
     <PackageVersion Include="Azure.ResourceManager.ContainerService" Version="1.2.3" />
-=======
-    <PackageVersion Include="coverlet.collector" Version="6.0.2" />
     <!-- Pin to 6.0.2 until https://github.com/coverlet-coverage/coverlet/issues/1737 is resolved -->
->>>>>>> 23b9c1be
   </ItemGroup>
 </Project>